--- conflicted
+++ resolved
@@ -80,42 +80,6 @@
                                     config_root="{}/../../config/".format(path_to_this_file))
 
         config = app_svc.config_svc
-<<<<<<< HEAD
-
-        def mock_delivery(cmd):
-            project_id = f"snpseq{random.randint(0, 10**10):010d}"
-            dds_output = f"""Current user: bio
-Project created with id: {project_id}
-User forskare was associated with Project {project_id} as Owner=True. An e-mail notification has not been sent.
-Invitation sent to email@adress.com. The user should have a valid account to be added to a
-project"""
-            log.debug(f"Mock is called with {cmd}")
-            shell = False
-            if cmd[0].endswith('dds'):
-                new_cmd = ['sleep', str(self.mock_duration)]
-
-                if 'project' in cmd:
-                    new_cmd += ['&&', 'echo', f'"{dds_output}"']
-                    new_cmd = " ".join(new_cmd)
-                    shell = True
-            else:
-                new_cmd = cmd
-
-            log.debug(f"Running mocked {new_cmd}")
-            p = Subprocess(new_cmd,
-                           stdout=PIPE,
-                           stderr=PIPE,
-                           stdin=PIPE,
-                           shell=shell)
-            return Execution(pid=p.pid, process_obj=p)
-
-        patcher = mock.patch(
-                'delivery.services.external_program_service.ExternalProgramService.run',
-                wraps=mock_delivery)
-
-        patcher.start()
-=======
->>>>>>> 72d8006a
         composed_application = compose_application(config)
         routes = app_routes(**composed_application)
 
@@ -123,18 +87,16 @@
             def mock_delivery(cmd):
                 project_id = f"snpseq{random.randint(0, 10**10):010d}"
                 dds_output = f"""Current user: bio
-    Project created with id: {project_id}
-    User forskare was associated with Project {project_id} as Owner=True. An e-mail notification has not been sent.
-    Invitation sent to email@adress.com. The user should have a valid account to be added to a
-    project"""
+Project created with id: {project_id}
+User forskare was associated with Project {project_id} as Owner=True. An e-mail notification has not been sent.
+Invitation sent to email@adress.com. The user should have a valid account to be added to a
+project"""
                 log.debug(f"Mock is called with {cmd}")
                 shell = False
-                if any(
-                        cmd[0].endswith(delivery_prgm)
-                        for delivery_prgm in ['dds', 'moverinfo', 'to_outbox']):
+                if cmd[0].endswith('dds'):
                     new_cmd = ['sleep', str(self.mock_duration)]
 
-                    if cmd[0].endswith('dds') and 'project' in cmd:
+                    if 'project' in cmd:
                         new_cmd += ['&&', 'echo', f'"{dds_output}"']
                         new_cmd = " ".join(new_cmd)
                         shell = True
