--- conflicted
+++ resolved
@@ -62,14 +62,8 @@
                 delivery_url = '/'.join([self.API_BASE, 'deliver', 'stage_id', str(staging_id)])
                 delivery_body = {
                         'delivery_project_id': 'fakedeliveryid2016',
-<<<<<<< HEAD
-                        'token_path': 'token_path',
+                        'auth_token': '1234',
                         'skip_delivery': True,
-=======
-                        'dds': True,
-                        'auth_token': '1234',
-                        'skip_mover': True,
->>>>>>> 72d8006a
                         }
                 delivery_resp = yield self.http_client.fetch(
                         self.get_url(delivery_url),
@@ -305,13 +299,8 @@
                 delivery_body = {
                         'delivery_project_id': 'fakedeliveryid2016',
                         'dds': True,
-<<<<<<< HEAD
-                        'token_path': 'token_path',
+                        'auth_token': '1234',
                         'skip_delivery': False,
-=======
-                        'auth_token': '1234',
-                        'skip_mover': False,
->>>>>>> 72d8006a
                         }
                 delivery_response = self.http_client.fetch(self.get_url(delivery_url), method='POST', body=json.dumps(delivery_body))
 
