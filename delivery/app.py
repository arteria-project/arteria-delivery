--- conflicted
+++ resolved
@@ -162,10 +162,10 @@
 
     dds_conf = config['dds_conf']
     dds_project_repo = DDSProjectRepository(session_factory=session_factory)
-<<<<<<< HEAD
     dds_service = DDSService(
             external_program_service=external_program_service,
             staging_service=staging_service,
+            staging_dir=staging_dir,
             delivery_repo=delivery_repo,
             dds_project_repo=dds_project_repo,
             session_factory=session_factory,
@@ -173,17 +173,7 @@
 
     delivery_sources_repo = DatabaseBasedDeliverySourcesRepository(
             session_factory=session_factory)
-=======
-    dds_service = DDSService(external_program_service=external_program_service,
-                                                  staging_service=staging_service,
-                                                  staging_dir=staging_dir,
-                                                  delivery_repo=delivery_repo,
-                                                  dds_project_repo=dds_project_repo,
-                                                  session_factory=session_factory,
-                                                  dds_conf=dds_conf)
-
-    delivery_sources_repo = DatabaseBasedDeliverySourcesRepository(session_factory=session_factory)
->>>>>>> 72d8006a
+
     runfolder_service = RunfolderService(runfolder_repo)
 
     delivery_service = DeliveryService(
