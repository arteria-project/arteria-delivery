import os.path
import shutil
import logging
import re
import json
from tornado import gen

from delivery.models.db_models import StagingStatus, DeliveryStatus
from delivery.exceptions import ProjectNotFoundException, TooManyProjectsFound, InvalidStatusException, CannotParseDDSOutputException

log = logging.getLogger(__name__)


class DDSService(object):

    def __init__(
            self,
            external_program_service,
            staging_service,
            staging_dir,
            delivery_repo,
            dds_project_repo,
            session_factory,
            dds_conf):
        self.external_program_service = external_program_service
        self.dds_external_program_service = self.external_program_service
        self.staging_service = staging_service
        self.staging_dir = staging_dir
        self.delivery_repo = delivery_repo
        self.dds_project_repo = dds_project_repo
        self.session_factory = session_factory
        self.dds_conf = dds_conf

    @staticmethod
    def _parse_dds_project_id(dds_output):
        log.debug('DDS output was: {}'.format(dds_output))
        pattern = re.compile(r'Project created with id: (snpseq\d+)')
        hits = pattern.search(dds_output)
        if hits:
            return hits.group(1)
        else:
            raise CannotParseDDSOutputException(f"Could not parse DDS project ID from: {dds_output}")

    async def create_dds_project(
            self,
            project_name,
            project_metadata,
            token_path):
        """
        Create a new project in dds
        :param project_name: Project name from Clarity
        :param project_metadata: dictionnary containing pi email, project
        description, owner and researcher emails as well as whether the data is
        sensitive or not.
        :param token_path: path to DDS authentication token.
        :return: project id in dds
        """
        cmd = [
                'dds',
                '--token-path', token_path,
                '--log-file', self.dds_conf["log_path"],
                '--no-prompt',
                ]

        cmd += [
                'project', 'create',
                '--title', project_name,
                '--description', f"\"{project_metadata['description']}\"",
                '-pi',  project_metadata['pi']
                ]

        cmd += [
                args
                for owner in project_metadata.get('owners', [])
                for args in ['--owner', owner]
                ]

        cmd += [
                args
                for researcher in project_metadata.get('researchers', [])
                for args in ['--researcher', researcher]
                ]

        if project_metadata.get('non-sensitive', False):
            cmd += ['--non-sensitive']

        log.debug(f"Running dds with command: {' '.join(cmd)}")
        execution_result = await self.external_program_service.run_and_wait(cmd)

        if execution_result.status_code == 0:
            dds_project_id = DDSService._parse_dds_project_id(execution_result.stdout)
        else:
            error_msg = f"Failed to create project in DDS: {execution_result.stderr}. DDS returned status code: {execution_result.status_code}"
            log.error(error_msg)
            raise RuntimeError(error_msg)

        self.dds_project_repo.add_dds_project(
                project_name=project_name,
                dds_project_id=dds_project_id)

        return dds_project_id

    @staticmethod
    @gen.coroutine
    def _run_dds_put(
            delivery_order_id,
            delivery_order_repo,
<<<<<<< HEAD
            external_program_service,
            session_factory,
            token_path,
            dds_conf,
            ):
=======
            staging_dir,
            external_program_service,
            session_factory,
            token_path,
            dds_conf):
>>>>>>> 72d8006a
        session = session_factory()

        # This is a somewhat hacky work-around to the problem that objects
        # created in one thread, and thus associated with another session
        # cannot be accessed by another thread, therefore it is re-materialized
        # in here...
        delivery_order = delivery_order_repo.get_delivery_order_by_id(
                delivery_order_id, session)
        try:
            cmd = [
                    'dds',
                    '--token-path', token_path,
                    '--log-file', dds_conf["log_path"],
                    '--no-prompt',
                    ]

            cmd += [
                    'data', 'put',
                    '--mount-dir', staging_dir,
                    '--source', delivery_order.delivery_source,
                    '--project', delivery_order.delivery_project,
                    '--silent',
                    ]

            log.debug("Running dds with cmd: {}".format(" ".join(cmd)))

            execution = external_program_service.run(cmd)
            delivery_order.delivery_status = DeliveryStatus.delivery_in_progress
            delivery_order.dds_pid = execution.pid
            session.commit()

            execution_result = yield external_program_service.wait_for_execution(execution)

            if execution_result.status_code == 0:
                delivery_order.delivery_status = DeliveryStatus.delivery_successful
                log.info(f"Successfully delivered: {delivery_order}")
            else:
                delivery_order.delivery_status = DeliveryStatus.delivery_failed
                error_msg = \
                    f"Failed to deliver: {delivery_order}." \
                    f"DDS returned status code: {execution_result.status_code}"
                log.error(error_msg)
                raise RuntimeError(error_msg)

        except Exception as e:
            delivery_order.delivery_status = DeliveryStatus.delivery_failed
            log.error(
                    f"Failed to deliver: {delivery_order}"
                    f"because this exception was logged: {e}")
            raise e
        finally:
            # Always commit the state change to the database
            session.commit()

    @gen.coroutine
    def deliver_by_staging_id(
            self,
            staging_id,
            delivery_project,
            md5sum_file,
            token_path,
<<<<<<< HEAD
            skip_delivery=False):

        stage_order = self.staging_service.get_stage_order_by_id(staging_id)
        if not stage_order \
                or not stage_order.status == StagingStatus.staging_successful:
            raise InvalidStatusException(
                "Only deliver by staging_id if it has a successful status!"
                "Staging order was: {}".format(stage_order))

        delivery_order = self.delivery_repo.create_delivery_order(
            delivery_source=stage_order.get_staging_path(),
            delivery_project=delivery_project,
            delivery_status=DeliveryStatus.pending,
            staging_order_id=staging_id,
            )
=======
            skip_mover=False):

        stage_order = self.staging_service.get_stage_order_by_id(staging_id)
        if not stage_order or not stage_order.status == StagingStatus.staging_successful:
            raise InvalidStatusException("Only deliver by staging_id if it has a successful status!"
                                         "Staging order was: {}".format(stage_order))

        delivery_order = self.delivery_repo.create_delivery_order(
                delivery_source=stage_order.get_staging_path(),
                delivery_project=delivery_project,
                delivery_status=DeliveryStatus.pending,
                staging_order_id=staging_id,
                md5sum_file=md5sum_file)
>>>>>>> 72d8006a

        args_for_run_dds_put = {
            'delivery_order_id': delivery_order.id,
            'delivery_order_repo': self.delivery_repo,
<<<<<<< HEAD
            'external_program_service': self.dds_external_program_service,
=======
            'staging_dir': self.staging_dir,
            'external_program_service': self.mover_external_program_service,
>>>>>>> 72d8006a
            'session_factory': self.session_factory,
            'token_path': token_path,
            'dds_conf': self.dds_conf,
            }

<<<<<<< HEAD
        if skip_delivery:
=======
        if skip_mover:
>>>>>>> 72d8006a
            session = self.session_factory()
            delivery_order.delivery_status = DeliveryStatus.delivery_skipped
            session.commit()
        else:
            yield DDSService._run_dds_put(**args_for_run_dds_put)

        log.info(f"Removing staged runfolder at {stage_order.staging_target}")
        shutil.rmtree(stage_order.staging_target)

        return delivery_order.id

    def get_delivery_order_by_id(self, delivery_order_id):
        return self.delivery_repo.get_delivery_order_by_id(delivery_order_id)

    @gen.coroutine
    def update_delivery_status(self, delivery_order_id):
        """
        Check delivery status and update the delivery database accordingly
        """
        # NB: this is done automatically with the new DDS implementation now.
        return self.get_delivery_order_by_id(delivery_order_id)<|MERGE_RESOLUTION|>--- conflicted
+++ resolved
@@ -105,19 +105,12 @@
     def _run_dds_put(
             delivery_order_id,
             delivery_order_repo,
-<<<<<<< HEAD
-            external_program_service,
-            session_factory,
-            token_path,
-            dds_conf,
-            ):
-=======
             staging_dir,
             external_program_service,
             session_factory,
             token_path,
-            dds_conf):
->>>>>>> 72d8006a
+            dds_conf
+            ):
         session = session_factory()
 
         # This is a somewhat hacky work-around to the problem that objects
@@ -179,7 +172,6 @@
             delivery_project,
             md5sum_file,
             token_path,
-<<<<<<< HEAD
             skip_delivery=False):
 
         stage_order = self.staging_service.get_stage_order_by_id(staging_id)
@@ -195,41 +187,18 @@
             delivery_status=DeliveryStatus.pending,
             staging_order_id=staging_id,
             )
-=======
-            skip_mover=False):
-
-        stage_order = self.staging_service.get_stage_order_by_id(staging_id)
-        if not stage_order or not stage_order.status == StagingStatus.staging_successful:
-            raise InvalidStatusException("Only deliver by staging_id if it has a successful status!"
-                                         "Staging order was: {}".format(stage_order))
-
-        delivery_order = self.delivery_repo.create_delivery_order(
-                delivery_source=stage_order.get_staging_path(),
-                delivery_project=delivery_project,
-                delivery_status=DeliveryStatus.pending,
-                staging_order_id=staging_id,
-                md5sum_file=md5sum_file)
->>>>>>> 72d8006a
 
         args_for_run_dds_put = {
             'delivery_order_id': delivery_order.id,
             'delivery_order_repo': self.delivery_repo,
-<<<<<<< HEAD
+            'staging_dir': self.staging_dir,
             'external_program_service': self.dds_external_program_service,
-=======
-            'staging_dir': self.staging_dir,
-            'external_program_service': self.mover_external_program_service,
->>>>>>> 72d8006a
             'session_factory': self.session_factory,
             'token_path': token_path,
             'dds_conf': self.dds_conf,
             }
 
-<<<<<<< HEAD
         if skip_delivery:
-=======
-        if skip_mover:
->>>>>>> 72d8006a
             session = self.session_factory()
             delivery_order.delivery_status = DeliveryStatus.delivery_skipped
             session.commit()
