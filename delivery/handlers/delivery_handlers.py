
import os
import json
import logging
import tempfile

from tornado.gen import coroutine

from delivery.handlers import *
from delivery.handlers.utility_handlers import ArteriaDeliveryBaseHandler

log = logging.getLogger(__name__)

class DeliverByStageIdHandler(ArteriaDeliveryBaseHandler):
    """
    Handler for starting deliveries based on a previously staged directory/file
    # TODO This is still work in progress
    """

    def initialize(self, **kwargs):
        self.delivery_service = kwargs["dds_service"]
        super(DeliverByStageIdHandler, self).initialize(kwargs)

    @coroutine
    def post(self, staging_id):
<<<<<<< HEAD
        required_members = [
                "delivery_project_id",
                "token_path"
                ]
=======
        required_members = ["delivery_project_id"]
        if self.dds:
            required_members += ["auth_token"]
>>>>>>> 72d8006a
        request_data = self.body_as_object(required_members=required_members)

        delivery_project_id = request_data["delivery_project_id"]
        auth_token = request_data.get("auth_token")
        md5sum_file = request_data.get("md5sums_file")

<<<<<<< HEAD
=======
        extra_args = {}

>>>>>>> 72d8006a
        # This should only be used for testing purposes /JD 20170202
        skip_delivery_request = request_data.get("skip_delivery")
        if skip_delivery_request and skip_delivery_request == True:
            log.info("Got the command to skip delivery...")
            skip_delivery = True
        else:
            log.debug("Will not skip running delivery!")
            skip_delivery = False

<<<<<<< HEAD
        delivery_id = yield self.delivery_service.deliver_by_staging_id(
                staging_id=staging_id,
                delivery_project=delivery_project_id,
                md5sum_file=md5sum_file,
                skip_delivery=skip_delivery,
                token_path=token_path,
                )
=======
        with tempfile.NamedTemporaryFile(mode='w', delete=True) as token_file:
            if auth_token:
                if os.path.exists(auth_token):
                    token_path = auth_token
                else:
                    token_file.write(auth_token)
                    token_file.flush()

                    token_path = token_file.name

                extra_args['token_path'] = token_path

            delivery_id = yield self.delivery_service.deliver_by_staging_id(
                    staging_id=staging_id,
                    delivery_project=delivery_project_id,
                    md5sum_file=md5sum_file,
                    skip_mover=skip_mover,
                    **extra_args)
>>>>>>> 72d8006a

        status_end_point = "{0}://{1}{2}".format(
                self.request.protocol,
                self.request.host,
                self.reverse_url("delivery_status", delivery_id))

        self.set_status(ACCEPTED)
        self.write_json({'delivery_order_id': delivery_id,
                         'delivery_order_link': status_end_point})


class DeliveryStatusHandler(ArteriaDeliveryBaseHandler):

    def initialize(self, **kwargs):
        self.delivery_service = kwargs["dds_service"]
        super(DeliveryStatusHandler, self).initialize(kwargs)

    @coroutine
    def get(self, delivery_order_id):
        delivery_order = self.delivery_service\
            .get_delivery_order_by_id(delivery_order_id)

        delivery_order = yield self.delivery_service.update_delivery_status(
                delivery_order_id)

        body = {
                'id': delivery_order.id,
                'status': delivery_order.delivery_status.name,
                }

        self.write_json(body)
        self.set_status(OK)<|MERGE_RESOLUTION|>--- conflicted
+++ resolved
@@ -23,27 +23,16 @@
 
     @coroutine
     def post(self, staging_id):
-<<<<<<< HEAD
         required_members = [
                 "delivery_project_id",
-                "token_path"
+                "auth_token"
                 ]
-=======
-        required_members = ["delivery_project_id"]
-        if self.dds:
-            required_members += ["auth_token"]
->>>>>>> 72d8006a
         request_data = self.body_as_object(required_members=required_members)
 
         delivery_project_id = request_data["delivery_project_id"]
         auth_token = request_data.get("auth_token")
         md5sum_file = request_data.get("md5sums_file")
 
-<<<<<<< HEAD
-=======
-        extra_args = {}
-
->>>>>>> 72d8006a
         # This should only be used for testing purposes /JD 20170202
         skip_delivery_request = request_data.get("skip_delivery")
         if skip_delivery_request and skip_delivery_request == True:
@@ -53,34 +42,22 @@
             log.debug("Will not skip running delivery!")
             skip_delivery = False
 
-<<<<<<< HEAD
-        delivery_id = yield self.delivery_service.deliver_by_staging_id(
-                staging_id=staging_id,
-                delivery_project=delivery_project_id,
-                md5sum_file=md5sum_file,
-                skip_delivery=skip_delivery,
-                token_path=token_path,
-                )
-=======
         with tempfile.NamedTemporaryFile(mode='w', delete=True) as token_file:
-            if auth_token:
-                if os.path.exists(auth_token):
-                    token_path = auth_token
-                else:
-                    token_file.write(auth_token)
-                    token_file.flush()
+            if os.path.exists(auth_token):
+                token_path = auth_token
+            else:
+                token_file.write(auth_token)
+                token_file.flush()
 
-                    token_path = token_file.name
-
-                extra_args['token_path'] = token_path
+                token_path = token_file.name
 
             delivery_id = yield self.delivery_service.deliver_by_staging_id(
                     staging_id=staging_id,
                     delivery_project=delivery_project_id,
                     md5sum_file=md5sum_file,
-                    skip_mover=skip_mover,
-                    **extra_args)
->>>>>>> 72d8006a
+                    skip_delivery=skip_delivery,
+                    token_path=token_path
+                    )
 
         status_end_point = "{0}://{1}{2}".format(
                 self.request.protocol,
